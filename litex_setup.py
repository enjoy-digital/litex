--- conflicted
+++ resolved
@@ -27,18 +27,6 @@
     ("litex",                           ("https://github.com/enjoy-digital/", False, True, None)),
 
     # LiteX cores ecosystem
-<<<<<<< HEAD
-    ("liteeth",      ("https://github.com/jersey99/", False, True)),
-    ("litedram",     ("https://github.com/enjoy-digital/", False, True)),
-    ("litepcie",     ("https://github.com/enjoy-digital/", False, True)),
-    ("litesata",     ("https://github.com/enjoy-digital/", False, True)),
-    ("litesdcard",   ("https://github.com/enjoy-digital/", False, True)),
-    ("liteiclink",   ("https://github.com/enjoy-digital/", False, True)),
-    ("litevideo",    ("https://github.com/enjoy-digital/", False, True)),
-    ("litescope",    ("https://github.com/enjoy-digital/", False, True)),
-    ("litejesd204b", ("https://github.com/enjoy-digital/", False, True)),
-    ("litespi",      ("https://github.com/litex-hub/",     False, True)),
-=======
     ("liteeth",      ("https://github.com/enjoy-digital/", False, True, None)),
     ("litedram",     ("https://github.com/enjoy-digital/", False, True, None)),
     ("litepcie",     ("https://github.com/enjoy-digital/", False, True, None)),
@@ -50,7 +38,6 @@
     ("litejesd204b", ("https://github.com/enjoy-digital/", False, True, None)),
     ("litespi",      ("https://github.com/litex-hub/",     False, True, None)),
     ("litehyperbus", ("https://github.com/litex-hub/",     False, True, None)),
->>>>>>> a9234a87
 
     # LiteX boards support
     ("litex-boards", ("https://github.com/litex-hub/",     False, True, None)),
