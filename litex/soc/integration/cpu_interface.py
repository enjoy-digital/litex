import os
from shutil import which

from migen import *

from litex.soc.interconnect.csr import CSRStatus

cpu_endianness = {
    "lm32": "big",
    "or1k": "big",
    "picorv32": "little",
    "vexriscv": "little"
}

def get_cpu_mak(cpu):
    clang = os.getenv("CLANG", "")
    if clang != "":
        clang = bool(int(clang))
    else:
        clang = None

    if cpu == "lm32":
        assert not clang, "lm32 not supported with clang."
        triple = "lm32-elf"
        cpuflags = "-mbarrel-shift-enabled -mmultiply-enabled -mdivide-enabled -msign-extend-enabled"
        clang = False
    elif cpu == "or1k":
        # Default to CLANG unless told otherwise
        if clang is None:
           clang = True

        triple = "or1k-elf"
        cpuflags = "-mhard-mul -mhard-div -mror"
        if clang:
            triple = "or1k-linux"
            cpuflags += "-mffl1 -maddc"
    elif cpu == "picorv32":
        assert not clang, "picorv32 not supported with clang."
<<<<<<< HEAD
        triple = "riscv32-unknown-elf"
=======
        if which("riscv64-unknown-elf-gcc"):
            triple = "riscv64-unknown-elf"
        else:
            triple = "riscv32-unknown-elf"
>>>>>>> a760322f
        cpuflags = "-D__picorv32__ -mno-save-restore -march=rv32im -mabi=ilp32"
        clang = False
    elif cpu == "vexriscv":
        assert not clang, "vexriscv not supported with clang."
<<<<<<< HEAD
        triple = "riscv32-unknown-elf"
=======
        if which("riscv64-unknown-elf-gcc"):
            triple = "riscv64-unknown-elf"
        else:
            triple = "riscv32-unknown-elf"
>>>>>>> a760322f
        cpuflags = "-D__vexriscv__ -march=rv32im  -mabi=ilp32"
        clang = False
    else:
        raise ValueError("Unsupported CPU type: "+cpu)

    assert isinstance(clang, bool)
    return [
        ("TRIPLE", triple),
        ("CPU", cpu),
        ("CPUFLAGS", cpuflags),
        ("CPUENDIANNESS", cpu_endianness[cpu]),
        ("CLANG", str(int(clang)))
    ]


def get_linker_output_format(cpu_type):
    linker_output_formats = {
        "lm32": "elf32-lm32",
        "or1k": "elf32-or1k",
        "picorv32": "elf32-littleriscv",
        "vexriscv": "elf32-littleriscv"
    }
    return "OUTPUT_FORMAT(\"" + linker_output_formats[cpu_type] + "\")\n"


def get_linker_regions(regions):
    r = "MEMORY {\n"
    for name, origin, length in regions:
        r += "\t{} : ORIGIN = 0x{:08x}, LENGTH = 0x{:08x}\n".format(name, origin, length)
    r += "}\n"
    return r


def get_mem_header(regions, flash_boot_address):
    r = "#ifndef __GENERATED_MEM_H\n#define __GENERATED_MEM_H\n\n"
    for name, base, size in regions:
        r += "#define {name}_BASE 0x{base:08x}\n#define {name}_SIZE 0x{size:08x}\n\n".format(name=name.upper(), base=base, size=size)
    if flash_boot_address is not None:
        r += "#define FLASH_BOOT_ADDRESS 0x{:08x}\n\n".format(flash_boot_address)
    r += "#endif\n"
    return r


def _get_rw_functions_c(reg_name, reg_base, nwords, busword, read_only, with_access_functions):
    r = ""

    r += "#define CSR_"+reg_name.upper()+"_ADDR "+hex(reg_base)+"\n"
    r += "#define CSR_"+reg_name.upper()+"_SIZE "+str(nwords)+"\n"

    size = nwords*busword
    if size > 64:
        return r
    elif size > 32:
        ctype = "unsigned long long int"
    elif size > 16:
        ctype = "unsigned int"
    elif size > 8:
        ctype = "unsigned short int"
    else:
        ctype = "unsigned char"

    if with_access_functions:
        r += "static inline "+ctype+" "+reg_name+"_read(void) {\n"
        if size > 1:
            r += "\t"+ctype+" r = MMPTR("+hex(reg_base)+");\n"
            for byte in range(1, nwords):
                r += "\tr <<= "+str(busword)+";\n\tr |= MMPTR("+hex(reg_base+4*byte)+");\n"
            r += "\treturn r;\n}\n"
        else:
            r += "\treturn MMPTR("+hex(reg_base)+");\n}\n"

        if not read_only:
            r += "static inline void "+reg_name+"_write("+ctype+" value) {\n"
            for word in range(nwords):
                shift = (nwords-word-1)*busword
                if shift:
                    value_shifted = "value >> "+str(shift)
                else:
                    value_shifted = "value"
                r += "\tMMPTR("+hex(reg_base+4*word)+") = "+value_shifted+";\n"
            r += "}\n"
    return r


def get_csr_header(regions, constants, with_access_functions=True, with_shadow_base=True, shadow_base=0x80000000):
    r = "#ifndef __GENERATED_CSR_H\n#define __GENERATED_CSR_H\n"
    if with_access_functions:
        r += "#include <hw/common.h>\n"
    for name, origin, busword, obj in regions:
        if not with_shadow_base:
            origin &= (~shadow_base)
        if isinstance(obj, Memory):
            r += "#define CSR_"+name.upper()+"_BASE "+hex(origin)+"\n"
        else:
            r += "\n/* "+name+" */\n"
            r += "#define CSR_"+name.upper()+"_BASE "+hex(origin)+"\n"
            for csr in obj:
                nr = (csr.size + busword - 1)//busword
                r += _get_rw_functions_c(name + "_" + csr.name, origin, nr, busword, isinstance(csr, CSRStatus), with_access_functions)
                origin += 4*nr

    r += "\n/* constants */\n"
    for name, value in constants:
        if value is None:
            r += "#define "+name+"\n"
            continue
        if isinstance(value, str):
            value = "\"" + value + "\""
            ctype = "const char *"
        else:
            value = str(value)
            ctype = "int"
        r += "#define "+name+" "+value+"\n"
        if with_access_functions:
            r += "static inline "+ctype+" "+name.lower()+"_read(void) {\n"
            r += "\treturn "+value+";\n}\n"

    r += "\n#endif\n"
    return r


def get_csr_csv(csr_regions=None, constants=None, memory_regions=None):
    r = ""

    if csr_regions is not None:
        for name, origin, busword, obj in csr_regions:
            r += "csr_base,{},0x{:08x},,\n".format(name, origin)

        for name, origin, busword, obj in csr_regions:
            if not isinstance(obj, Memory):
                for csr in obj:
                    nr = (csr.size + busword - 1)//busword
                    r += "csr_register,{}_{},0x{:08x},{},{}\n".format(name, csr.name, origin, nr, "ro" if isinstance(csr, CSRStatus) else "rw")
                    origin += 4*nr

    if constants is not None:
        for name, value in constants:
            r += "constant,{},{},,\n".format(name.lower(), value)

    if memory_regions is not None:
        for name, origin, length in memory_regions:
            r += "memory_region,{},0x{:08x},{:d},\n".format(name.lower(), origin, length)

    return r<|MERGE_RESOLUTION|>--- conflicted
+++ resolved
@@ -36,26 +36,18 @@
             cpuflags += "-mffl1 -maddc"
     elif cpu == "picorv32":
         assert not clang, "picorv32 not supported with clang."
-<<<<<<< HEAD
-        triple = "riscv32-unknown-elf"
-=======
         if which("riscv64-unknown-elf-gcc"):
             triple = "riscv64-unknown-elf"
         else:
             triple = "riscv32-unknown-elf"
->>>>>>> a760322f
         cpuflags = "-D__picorv32__ -mno-save-restore -march=rv32im -mabi=ilp32"
         clang = False
     elif cpu == "vexriscv":
         assert not clang, "vexriscv not supported with clang."
-<<<<<<< HEAD
-        triple = "riscv32-unknown-elf"
-=======
         if which("riscv64-unknown-elf-gcc"):
             triple = "riscv64-unknown-elf"
         else:
             triple = "riscv32-unknown-elf"
->>>>>>> a760322f
         cpuflags = "-D__vexriscv__ -march=rv32im  -mabi=ilp32"
         clang = False
     else:
