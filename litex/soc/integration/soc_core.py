--- conflicted
+++ resolved
@@ -187,14 +187,10 @@
             elif cpu_type == "or1k":
                 self.add_cpu(mor1kx.MOR1KX(platform, self.cpu_reset_address, self.cpu_variant))
             elif cpu_type == "picorv32":
-<<<<<<< HEAD
-                self.add_cpu_or_bridge(picorv32.PicoRV32(platform, self.cpu_reset_address, self.cpu_variant))
+                self.add_cpu(picorv32.PicoRV32(platform, self.cpu_reset_address, self.cpu_variant))
                 if with_ctrl:
                     # wire up the programmable interrupt vector from CSR storage to picorv32 input
-                    self.comb += self.cpu_or_bridge.progaddr_irq.eq(self.ctrl.progaddr_irq)
-=======
-                self.add_cpu(picorv32.PicoRV32(platform, self.cpu_reset_address, self.cpu_variant))
->>>>>>> 7ec3ed4d
+                    self.comb += self.cpu.progaddr_irq.eq(self.ctrl.progaddr_irq)
             elif cpu_type == "vexriscv":
                 self.add_cpu(vexriscv.VexRiscv(platform, self.cpu_reset_address, self.cpu_variant))
             elif cpu_type == "minerva":
