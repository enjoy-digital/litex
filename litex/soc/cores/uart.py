--- conflicted
+++ resolved
@@ -239,13 +239,8 @@
             self.ev.rx.trigger.eq(~rx_fifo.source.valid)
         ]
 
-<<<<<<< HEAD
-class UARTWishboneBridge(WishboneStreamingBridge):
+class UARTBone(WishboneStreamingBridge):
     def __init__(self, pads, clk_freq, baudrate=115200, pipeline_addr=False):
-=======
-class UARTBone(WishboneStreamingBridge):
-    def __init__(self, pads, clk_freq, baudrate=115200):
->>>>>>> d2c9d385
         self.submodules.phy = RS232PHY(pads, clk_freq, baudrate)
         WishboneStreamingBridge.__init__(self, self.phy, clk_freq, pipeline_addr=pipeline_addr)
 
