--- conflicted
+++ resolved
@@ -58,33 +58,6 @@
 
     def compute_config(self):
         config = {}
-<<<<<<< HEAD
-        config["divclk_divide"] = 1
-        for clkfbout_mult in range(*self.clkfbout_mult_frange):
-            all_valid = True
-            vco_freq = self.clkin_freq*clkfbout_mult
-            (vco_freq_min, vco_freq_max) = self.vco_freq_range
-            if vco_freq >= vco_freq_min and vco_freq <= vco_freq_max:
-                for n, (clk, f, p, m) in sorted(self.clkouts.items()):
-                    valid = False
-                    for d in range(*self.clkout_divide_range):
-                        clk_freq = vco_freq/d
-                        if abs(clk_freq - f) < f*m:
-                            config["clkout{}_freq".format(n)] = clk_freq
-                            config["clkout{}_divide".format(n)] = d
-                            config["clkout{}_phase".format(n)] = p
-                            valid = True
-                            break
-                    if not valid:
-                        all_valid = False
-            else:
-                all_valid = False
-            if all_valid:
-                config["vco"] = vco_freq
-                config["clkfbout_mult"] = clkfbout_mult
-                print("S7Clocking:", config)
-                return config
-=======
         for divclk_divide in range(*self.divclk_divide_range):
             config["divclk_divide"] = divclk_divide
             for clkfbout_mult in range(*self.clkfbout_mult_frange):
@@ -110,8 +83,8 @@
                 if all_valid:
                     config["vco"] = vco_freq
                     config["clkfbout_mult"] = clkfbout_mult
+                    print("S7Clocking:", config)
                     return config
->>>>>>> a92e90b2
         raise ValueError("No PLL config found")
 
     def expose_drp(self):
