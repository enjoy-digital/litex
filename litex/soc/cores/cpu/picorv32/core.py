import os

from migen import *

from litex.soc.interconnect import wishbone


class PicoRV32(Module):
    name = "picorv32"
    endianness = "little"
    gcc_triple = ("riscv64-unknown-elf", "riscv32-unknown-elf")
    gcc_flags_template = "-D__picorv32__ -mno-save-restore -march=rv32{ext} -mabi=ilp32"
    linker_output_format = "elf32-littleriscv"

    def __init__(self, platform, progaddr_reset, variant):
        self.gcc_flags = ""

        self.reset = Signal()
        self.ibus = i = wishbone.Interface()
        self.dbus = d = wishbone.Interface()
        self.interrupt = Signal(32)
        self.trap = Signal()
        # programmable interrupt vector input
        self.progaddr_irq = Signal(32, reset=0x00000010)

        # # #

        mem_valid = Signal()
        mem_instr = Signal()
        mem_ready = Signal()
        mem_addr = Signal(32)
        mem_wdata = Signal(32)
        mem_wstrb = Signal(4)
        mem_rdata = Signal(32)

        # PicoRV32 parameters. To create a new variant, modify this dictionary
        # and change the desired parameters.
        picorv32_params = {
            "p_ENABLE_COUNTERS" : 1,
            "p_ENABLE_COUNTERS64" : 1,
            # Changing REGS has no effect as on FPGAs, the registers are
            # implemented using a register file stored in DPRAM.
            "p_ENABLE_REGS_16_31" : 1,
            "p_ENABLE_REGS_DUALPORT" : 1,
            "p_LATCHED_MEM_RDATA" : 0,
            "p_TWO_STAGE_SHIFT" : 1,
            "p_TWO_CYCLE_COMPARE" : 0,
            "p_TWO_CYCLE_ALU" : 0,
            "p_CATCH_MISALIGN" : 1,
            "p_CATCH_ILLINSN" : 1,
            "p_ENABLE_PCPI" : 0,
            "p_ENABLE_MUL" : 1,
            "p_ENABLE_DIV" : 1,
            "p_ENABLE_FAST_MUL" : 0,
            "p_ENABLE_IRQ" : 1,
            "p_ENABLE_IRQ_QREGS" : 1,
            "p_ENABLE_IRQ_TIMER" : 1,
            "p_ENABLE_TRACE" : 0,
            "p_MASKED_IRQ" : 0x00000000,
            "p_LATCHED_IRQ" : 0xffffffff,
            "p_PROGADDR_RESET" : progaddr_reset,
            "p_PROGADDR_IRQ" : progaddr_reset + 0x00000010,
            "p_STACKADDR" : 0xffffffff
        }

        if variant == None:
            self.gcc_flags = PicoRV32.gcc_flags_template.format(ext="im")
        elif variant == "minimal":
            picorv32_params.update({
                "p_ENABLE_COUNTERS" : 0,
                "p_ENABLE_COUNTERS64" : 0,
                "p_TWO_STAGE_SHIFT" : 0,
                "p_CATCH_MISALIGN" : 0,
                "p_ENABLE_MUL" : 0,
                "p_ENABLE_DIV" : 0,
                "p_ENABLE_IRQ_TIMER" : 0
            })
            self.gcc_flags = PicoRV32.gcc_flags_template.format(ext="i")

        self.specials += Instance("picorv32",
<<<<<<< HEAD
            # parameters
            p_ENABLE_COUNTERS=1,
            p_ENABLE_COUNTERS64=1,
            p_ENABLE_REGS_16_31=1,
            p_ENABLE_REGS_DUALPORT=1,
            p_LATCHED_MEM_RDATA=0,
            p_TWO_STAGE_SHIFT=1,
            p_TWO_CYCLE_COMPARE=0,
            p_TWO_CYCLE_ALU=0,
            p_CATCH_MISALIGN=1,
            p_CATCH_ILLINSN=1,
            p_ENABLE_PCPI=0,
            p_ENABLE_MUL=1,
            p_ENABLE_DIV=1,
            p_ENABLE_FAST_MUL=0,
            p_ENABLE_IRQ=1,
            p_ENABLE_IRQ_QREGS=1,
            p_ENABLE_IRQ_TIMER=1,
            p_ENABLE_TRACE=0,
            p_MASKED_IRQ=0x00000000,
            p_LATCHED_IRQ=0xffffffff,
            p_PROGADDR_RESET=progaddr_reset,
            p_STACKADDR=0xffffffff,
=======
            # parameters dictionary
            **picorv32_params,
>>>>>>> 7ec3ed4d

            # clock / reset
            i_clk=ClockSignal(),
            i_resetn=~(ResetSignal() | self.reset),

            # trap
            o_trap=self.trap,

            # memory interface
            o_mem_valid=mem_valid,
            o_mem_instr=mem_instr,
            i_mem_ready=mem_ready,

            o_mem_addr=mem_addr,
            o_mem_wdata=mem_wdata,
            o_mem_wstrb=mem_wstrb,
            i_mem_rdata=mem_rdata,

            # programmable interrupt vector
            i_progaddr_irq=self.progaddr_irq,

            # look ahead interface (not used)
            o_mem_la_read=Signal(),
            o_mem_la_write=Signal(),
            o_mem_la_addr=Signal(32),
            o_mem_la_wdata=Signal(32),
            o_mem_la_wstrb=Signal(4),

            # co-processor interface (not used)
            o_pcpi_valid=Signal(),
            o_pcpi_insn=Signal(32),
            o_pcpi_rs1=Signal(32),
            o_pcpi_rs2=Signal(32),
            i_pcpi_wr=0,
            i_pcpi_rd=0,
            i_pcpi_wait=0,
            i_pcpi_ready=0,

            # irq interface
            i_irq=self.interrupt,
            o_eoi=Signal(32)) # not used

        # adapt memory interface to wishbone
        self.comb += [
             # instruction
             i.adr.eq(mem_addr[2:]),
             i.dat_w.eq(mem_wdata),
             i.we.eq(mem_wstrb != 0),
             i.sel.eq(mem_wstrb),
             i.cyc.eq(mem_valid & mem_instr),
             i.stb.eq(mem_valid & mem_instr),
             i.cti.eq(0),
             i.bte.eq(0),
             If(mem_instr,
                 mem_ready.eq(i.ack),
                 mem_rdata.eq(i.dat_r),
             ),

             # data
             d.adr.eq(mem_addr[2:]),
             d.dat_w.eq(mem_wdata),
             d.we.eq(mem_wstrb != 0),
             d.sel.eq(mem_wstrb),
             d.cyc.eq(mem_valid & ~mem_instr),
             d.stb.eq(mem_valid & ~mem_instr),
             d.cti.eq(0),
             d.bte.eq(0),
             If(~mem_instr,
                 mem_ready.eq(d.ack),
                 mem_rdata.eq(d.dat_r)
             )
        ]

        # add verilog sources
        self.add_sources(platform)

    @staticmethod
    def add_sources(platform):
        vdir = os.path.join(
            os.path.abspath(os.path.dirname(__file__)), "verilog")
        platform.add_source(os.path.join(vdir, "picorv32.v"))<|MERGE_RESOLUTION|>--- conflicted
+++ resolved
@@ -59,7 +59,7 @@
             "p_MASKED_IRQ" : 0x00000000,
             "p_LATCHED_IRQ" : 0xffffffff,
             "p_PROGADDR_RESET" : progaddr_reset,
-            "p_PROGADDR_IRQ" : progaddr_reset + 0x00000010,
+            # "p_PROGADDR_IRQ" : progaddr_reset + 0x00000010,
             "p_STACKADDR" : 0xffffffff
         }
 
@@ -78,35 +78,8 @@
             self.gcc_flags = PicoRV32.gcc_flags_template.format(ext="i")
 
         self.specials += Instance("picorv32",
-<<<<<<< HEAD
-            # parameters
-            p_ENABLE_COUNTERS=1,
-            p_ENABLE_COUNTERS64=1,
-            p_ENABLE_REGS_16_31=1,
-            p_ENABLE_REGS_DUALPORT=1,
-            p_LATCHED_MEM_RDATA=0,
-            p_TWO_STAGE_SHIFT=1,
-            p_TWO_CYCLE_COMPARE=0,
-            p_TWO_CYCLE_ALU=0,
-            p_CATCH_MISALIGN=1,
-            p_CATCH_ILLINSN=1,
-            p_ENABLE_PCPI=0,
-            p_ENABLE_MUL=1,
-            p_ENABLE_DIV=1,
-            p_ENABLE_FAST_MUL=0,
-            p_ENABLE_IRQ=1,
-            p_ENABLE_IRQ_QREGS=1,
-            p_ENABLE_IRQ_TIMER=1,
-            p_ENABLE_TRACE=0,
-            p_MASKED_IRQ=0x00000000,
-            p_LATCHED_IRQ=0xffffffff,
-            p_PROGADDR_RESET=progaddr_reset,
-            p_STACKADDR=0xffffffff,
-=======
             # parameters dictionary
             **picorv32_params,
->>>>>>> 7ec3ed4d
-
             # clock / reset
             i_clk=ClockSignal(),
             i_resetn=~(ResetSignal() | self.reset),
