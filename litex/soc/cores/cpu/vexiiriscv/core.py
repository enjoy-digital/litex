--- conflicted
+++ resolved
@@ -536,12 +536,11 @@
             i_mBus_rlast     = mbus.r.last,
         )
 
-<<<<<<< HEAD
         if VexiiRiscv.with_axi3:
             self.cpu_params.update(
                 o_mBus_wid=mbus.w.id
             )
-=======
+
     def add_jtag(self, pads):
         self.comb += [
             self.jtag_tms.eq(pads.tms),
@@ -549,7 +548,6 @@
             self.jtag_tdi.eq(pads.tdi),
             pads.tdo.eq(self.jtag_tdo),
         ]
->>>>>>> e4e9bd21
 
     def do_finalize(self):
         assert hasattr(self, "reset_address")
