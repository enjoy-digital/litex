#include <stdio.h>
#include <console.h>
#include <uart.h>
#include <system.h>
#include <crc.h>
#include <string.h>
#include <irq.h>

#include <generated/mem.h>
#include <generated/csr.h>

#ifdef CSR_ETHMAC_BASE
#include <net/microudp.h>
#include <net/tftp.h>
#endif

#include "sfl.h"
#include "boot.h"

extern void boot_helper(unsigned int r1, unsigned int r2, unsigned int r3, unsigned int addr);

static void __attribute__((noreturn)) boot(unsigned int r1, unsigned int r2, unsigned int r3, unsigned int addr)
{
	printf("Executing booted program at 0x%08x\n", addr);
	uart_sync();
	irq_setmask(0);
	irq_setie(0);
<<<<<<< HEAD
#ifdef __picorv32__
	ctrl_progaddr_irq_write(addr + 0x00000010);
#endif
=======
/* FIXME: understand why flushing icache on Vexriscv make boot fail  */
#ifndef __vexriscv__
>>>>>>> 7ec3ed4d
	flush_cpu_icache();
#endif
	flush_cpu_dcache();
#ifdef L2_SIZE
	flush_l2_cache();
#endif
	boot_helper(r1, r2, r3, addr);
	while(1);
}

enum {
	ACK_TIMEOUT,
	ACK_CANCELLED,
	ACK_OK
};

static int check_ack(void)
{
	int recognized;
	static const char str[SFL_MAGIC_LEN] = SFL_MAGIC_ACK;

	timer0_en_write(0);
	timer0_reload_write(0);
	timer0_load_write(SYSTEM_CLOCK_FREQUENCY/4);
	timer0_en_write(1);
	timer0_update_value_write(1);
	recognized = 0;
	while(timer0_value_read()) {
		if(uart_read_nonblock()) {
			char c;
			c = uart_read();
			if((c == 'Q') || (c == '\e'))
				return ACK_CANCELLED;
			if(c == str[recognized]) {
				recognized++;
				if(recognized == SFL_MAGIC_LEN)
					return ACK_OK;
			} else {
				if(c == str[0])
					recognized = 1;
				else
					recognized = 0;
			}
		}
		timer0_update_value_write(1);
	}
	return ACK_TIMEOUT;
}

#define MAX_FAILED 5

/* Returns 1 if other boot methods should be tried */
int serialboot(void)
{
	struct sfl_frame frame;
	int failed;
	unsigned int cmdline_adr, initrdstart_adr, initrdend_adr;
	static const char str[SFL_MAGIC_LEN+1] = SFL_MAGIC_REQ;
	const char *c;
	int ack_status;

	printf("Booting from serial...\n");
	printf("Press Q or ESC to abort boot completely.\n");

	c = str;
	while(*c) {
		uart_write(*c);
		c++;
	}
	ack_status = check_ack();
	if(ack_status == ACK_TIMEOUT) {
		printf("Timeout\n");
		return 1;
	}
	if(ack_status == ACK_CANCELLED) {
		printf("Cancelled\n");
		return 0;
	}
	/* assume ACK_OK */

	failed = 0;
	cmdline_adr = initrdstart_adr = initrdend_adr = 0;
	while(1) {
		int i;
		int actualcrc;
		int goodcrc;

		/* Grab one frame */
		frame.length = uart_read();
		frame.crc[0] = uart_read();
		frame.crc[1] = uart_read();
		frame.cmd = uart_read();
		for(i=0;i<frame.length;i++)
			frame.payload[i] = uart_read();

		/* Check CRC */
		actualcrc = ((int)frame.crc[0] << 8)|(int)frame.crc[1];
		goodcrc = crc16(&frame.cmd, frame.length+1);
		if(actualcrc != goodcrc) {
			failed++;
			if(failed == MAX_FAILED) {
				printf("Too many consecutive errors, aborting");
				return 1;
			}
			uart_write(SFL_ACK_CRCERROR);
			continue;
		}

		/* CRC OK */
		switch(frame.cmd) {
			case SFL_CMD_ABORT:
				failed = 0;
				uart_write(SFL_ACK_SUCCESS);
				return 1;
			case SFL_CMD_LOAD: {
				char *writepointer;

				failed = 0;
				writepointer = (char *)(
					 ((unsigned int)frame.payload[0] << 24)
					|((unsigned int)frame.payload[1] << 16)
					|((unsigned int)frame.payload[2] << 8)
					|((unsigned int)frame.payload[3] << 0));
				for(i=4;i<frame.length;i++)
					*(writepointer++) = frame.payload[i];
				uart_write(SFL_ACK_SUCCESS);
				break;
			}
			case SFL_CMD_JUMP: {
				unsigned int addr;

				failed = 0;
				addr =  ((unsigned int)frame.payload[0] << 24)
					|((unsigned int)frame.payload[1] << 16)
					|((unsigned int)frame.payload[2] << 8)
					|((unsigned int)frame.payload[3] << 0);
				uart_write(SFL_ACK_SUCCESS);
				boot(cmdline_adr, initrdstart_adr, initrdend_adr, addr);
				break;
			}
			case SFL_CMD_CMDLINE:
				failed = 0;
				cmdline_adr =  ((unsigned int)frame.payload[0] << 24)
					      |((unsigned int)frame.payload[1] << 16)
					      |((unsigned int)frame.payload[2] << 8)
					      |((unsigned int)frame.payload[3] << 0);
				uart_write(SFL_ACK_SUCCESS);
				break;
			case SFL_CMD_INITRDSTART:
				failed = 0;
				initrdstart_adr =  ((unsigned int)frame.payload[0] << 24)
					          |((unsigned int)frame.payload[1] << 16)
					          |((unsigned int)frame.payload[2] << 8)
					          |((unsigned int)frame.payload[3] << 0);
				uart_write(SFL_ACK_SUCCESS);
				break;
			case SFL_CMD_INITRDEND:
				failed = 0;
				initrdend_adr =  ((unsigned int)frame.payload[0] << 24)
					        |((unsigned int)frame.payload[1] << 16)
					        |((unsigned int)frame.payload[2] << 8)
					        |((unsigned int)frame.payload[3] << 0);
				uart_write(SFL_ACK_SUCCESS);
				break;
			default:
				failed++;
				if(failed == MAX_FAILED) {
					printf("Too many consecutive errors, aborting");
					return 1;
				}
				uart_write(SFL_ACK_UNKNOWN);
				break;
		}
	}
	return 1;
}

#ifdef CSR_ETHMAC_BASE

#ifndef LOCALIP1
#define LOCALIP1 192
#define LOCALIP2 168
#define LOCALIP3 1
#define LOCALIP4 50
#endif

#ifndef REMOTEIP1
#define REMOTEIP1 192
#define REMOTEIP2 168
#define REMOTEIP3 1
#define REMOTEIP4 100
#endif

#define DEFAULT_TFTP_SERVER_PORT 69  /* IANA well known port: UDP/69 */
#ifndef TFTP_SERVER_PORT
#define TFTP_SERVER_PORT DEFAULT_TFTP_SERVER_PORT
#endif

static int tftp_get_v(unsigned int ip, unsigned short server_port,
    const char *filename, char *buffer)
{
	int r;

	r = tftp_get(ip, server_port, filename, buffer);
	if(r > 0)
		printf("Successfully downloaded %d bytes from %s over TFTP\n", r, filename);
	else
		printf("Unable to download %s over TFTP\n", filename);
	return r;
}

static const unsigned char macadr[6] = {0x10, 0xe2, 0xd5, 0x00, 0x00, 0x00};

void netboot(void)
{
	int size;
	unsigned int cmdline_adr, initrdstart_adr, initrdend_adr;
	unsigned int ip;
        unsigned short tftp_port;

	printf("Booting from network...\n");
	printf("Local IP : %d.%d.%d.%d\n", LOCALIP1, LOCALIP2, LOCALIP3, LOCALIP4);
	printf("Remote IP: %d.%d.%d.%d\n", REMOTEIP1, REMOTEIP2, REMOTEIP3, REMOTEIP4);

	ip = IPTOINT(REMOTEIP1, REMOTEIP2, REMOTEIP3, REMOTEIP4);

	microudp_start(macadr, IPTOINT(LOCALIP1, LOCALIP2, LOCALIP3, LOCALIP4));

	tftp_port = TFTP_SERVER_PORT;
	printf("Fetching from: UDP/%d\n", tftp_port);

	size = tftp_get_v(ip, tftp_port, "boot.bin", (void *)MAIN_RAM_BASE);

	if ((size <= 0) && (tftp_port != DEFAULT_TFTP_SERVER_PORT)) {
		/* Try default TFTP port if timed out on non-standard port */
		tftp_port = DEFAULT_TFTP_SERVER_PORT;
		printf("Fetching from: UDP/%d\n", tftp_port);

		size = tftp_get_v(ip, tftp_port, "boot.bin",
			(void *)MAIN_RAM_BASE);
        }

        if (size <= 0) {
		printf("Network boot failed\n");
		return;
	}

	cmdline_adr = MAIN_RAM_BASE+0x1000000;
	size = tftp_get_v(ip, tftp_port, "cmdline.txt", (void *)cmdline_adr);
	if(size <= 0) {
		printf("No command line parameters found\n");
		cmdline_adr = 0;
	} else
		*((char *)(cmdline_adr+size)) = 0x00;

	initrdstart_adr = MAIN_RAM_BASE+0x1002000;
	size = tftp_get_v(ip, tftp_port, "initrd.bin", (void *)initrdstart_adr);
	if(size <= 0) {
		printf("No initial ramdisk found\n");
		initrdstart_adr = 0;
		initrdend_adr = 0;
	} else
		initrdend_adr = initrdstart_adr + size;

	boot(cmdline_adr, initrdstart_adr, initrdend_adr, MAIN_RAM_BASE);
}

#endif

#ifdef FLASH_BOOT_ADDRESS

/* On systems with exernal SDRAM we copy out of the SPI flash into the SDRAM
   before running, as it is faster.  If we have no SDRAM then we have to
   execute directly out of the SPI flash. */
#ifdef MAIN_RAM_BASE
#define FIRMWARE_BASE_ADDRESS MAIN_RAM_BASE
#else
/* Firmware code starts after (a) length and (b) CRC -- both unsigned ints */
#define FIRMWARE_BASE_ADDRESS (FLASH_BOOT_ADDRESS + 2 * sizeof(unsigned int))
#endif

void flashboot(void)
{
	unsigned int *flashbase;
	unsigned int length;
	unsigned int crc;
	unsigned int got_crc;

	printf("Booting from flash...\n");
	flashbase = (unsigned int *)FLASH_BOOT_ADDRESS;
	length = *flashbase++;
	crc = *flashbase++;
	if((length < 32) || (length > 4*1024*1024)) {
		printf("Error: Invalid flash boot image length 0x%08x\n", length);
		return;
	}

#ifdef MAIN_RAM_BASE
	printf("Loading %d bytes from flash...\n", length);
	memcpy((void *)MAIN_RAM_BASE, flashbase, length);
#endif

	got_crc = crc32((unsigned char *)FIRMWARE_BASE_ADDRESS, length);
	if(crc != got_crc) {
		printf("CRC failed (expected %08x, got %08x)\n", crc, got_crc);
		return;
	}
	boot(0, 0, 0, FIRMWARE_BASE_ADDRESS);
}
#endif

#ifdef ROM_BOOT_ADDRESS
/* When firmware is small enough, it can be interesting to run code from an
   embedded blockram memory (faster and not impacted by memory controller
   activity). Define ROM_BOOT_ADDRESS for that and initialize the blockram
   with the firmware data. */
void romboot(void)
{
	boot(0, 0, 0, ROM_BOOT_ADDRESS);
}
#endif<|MERGE_RESOLUTION|>--- conflicted
+++ resolved
@@ -25,14 +25,11 @@
 	uart_sync();
 	irq_setmask(0);
 	irq_setie(0);
-<<<<<<< HEAD
 #ifdef __picorv32__
 	ctrl_progaddr_irq_write(addr + 0x00000010);
 #endif
-=======
 /* FIXME: understand why flushing icache on Vexriscv make boot fail  */
 #ifndef __vexriscv__
->>>>>>> 7ec3ed4d
 	flush_cpu_icache();
 #endif
 	flush_cpu_dcache();
