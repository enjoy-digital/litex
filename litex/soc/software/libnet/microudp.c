--- conflicted
+++ resolved
@@ -448,21 +448,10 @@
 void eth_init(void)
 {
 #ifdef CSR_ETHPHY_CRG_RESET_ADDR
-<<<<<<< HEAD
-	ethphy_crg_reset_write(0);
-	busy_wait(2);
-	/* that pesky ethernet PHY needs two resets at times... */
-=======
->>>>>>> a92e90b2
 	ethphy_crg_reset_write(1);
 	busy_wait(2);
 	ethphy_crg_reset_write(0);
 	busy_wait(2);
-<<<<<<< HEAD
-#endif
-}
-=======
->>>>>>> a92e90b2
 #endif
 }
 
